--- conflicted
+++ resolved
@@ -151,19 +151,11 @@
     storage.removeItem(TOKEN_KEY);
   },
   
-<<<<<<< HEAD
   setUser: (user: User | Record<string, unknown>): void => {
     storage.setItem(USER_KEY, JSON.stringify(user));
   },
   
   getUser: (): User | null => {
-=======
-  setUser: (user: Record<string, unknown>): void => {
-    storage.setItem(USER_KEY, JSON.stringify(user));
-  },
-  
-  getUser: (): Record<string, unknown> | null => {
->>>>>>> ebb38078
     const userStr = storage.getItem(USER_KEY);
     if (!userStr) return null;
     
